import yaml
<<<<<<< HEAD
import os
import shutil
from pathlib import Path
from datetime import datetime
from typing import Tuple
from dotenv import load_dotenv
from db_utils import init_cache_db
from urllib.request import urlretrieve

=======

from dotenv import load_dotenv
>>>>>>> b7e392a5a492a73dad2e26d07dcd020370be049b
load_dotenv()

def load_config(config_path: str):
    with open(config_path, 'r') as f:
        cfg = yaml.safe_load(f)
<<<<<<< HEAD
    return cfg


def setup_processing_environment(
    video_path: str, cache_db_path: str, keep_temp_dir: bool = True, suffix: str = ""
) -> Tuple[Path, Path]:
    """Set up the processing environment including temporary and results directories."""
    
    # Initialize cache DB
    init_cache_db(cache_db_path)

    # Assume video_path is an HTTP URL
    video_name = Path(video_path).stem
    temp_dir = Path(__file__).parent.parent / f"temp_frames-{video_name}"
    os.makedirs(temp_dir, exist_ok=True)
    
    # Download video from HTTP URL
    if video_path.startswith("http"):
        video_name = Path(video_path).stem
        local_video_path = temp_dir / video_name
        if not local_video_path.exists():
            urlretrieve(video_path, str(local_video_path))
            video_path = str(local_video_path)
    
    # Create result directory
    timestamp = datetime.now().strftime("%Y%m%d_%H%M%S")
    result_dir = Path(__file__).parent.parent / "results" / f"{video_name}_{timestamp}{suffix}"
    result_dir.mkdir(parents=True, exist_ok=True)
    
    return temp_dir, result_dir


def cleanup_environment(temp_dir, keep_temp_dir):
    """Clean up temporary directory if needed."""
    if not keep_temp_dir:
        shutil.rmtree(temp_dir)
=======
    return cfg
>>>>>>> b7e392a5a492a73dad2e26d07dcd020370be049b<|MERGE_RESOLUTION|>--- conflicted
+++ resolved
@@ -1,5 +1,4 @@
 import yaml
-<<<<<<< HEAD
 import os
 import shutil
 from pathlib import Path
@@ -9,16 +8,11 @@
 from db_utils import init_cache_db
 from urllib.request import urlretrieve
 
-=======
-
-from dotenv import load_dotenv
->>>>>>> b7e392a5a492a73dad2e26d07dcd020370be049b
 load_dotenv()
 
 def load_config(config_path: str):
     with open(config_path, 'r') as f:
         cfg = yaml.safe_load(f)
-<<<<<<< HEAD
     return cfg
 
 
@@ -54,7 +48,4 @@
 def cleanup_environment(temp_dir, keep_temp_dir):
     """Clean up temporary directory if needed."""
     if not keep_temp_dir:
-        shutil.rmtree(temp_dir)
-=======
-    return cfg
->>>>>>> b7e392a5a492a73dad2e26d07dcd020370be049b+        shutil.rmtree(temp_dir)